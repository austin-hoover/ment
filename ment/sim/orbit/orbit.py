--- conflicted
+++ resolved
@@ -19,11 +19,7 @@
     lattice: AccLattice,
     index_start: int = None,
     index_stop: int = None,
-<<<<<<< HEAD
-    **kws,
-=======
     **kws
->>>>>>> a060cf88
 ) -> Bunch:
     if index_start is None:
         index_start = 0
